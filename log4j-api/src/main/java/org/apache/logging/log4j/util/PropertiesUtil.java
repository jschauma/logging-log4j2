/*
 * Licensed to the Apache Software Foundation (ASF) under one or more
 * contributor license agreements. See the NOTICE file distributed with
 * this work for additional information regarding copyright ownership.
 * The ASF licenses this file to You under the Apache license, Version 2.0
 * (the "License"); you may not use this file except in compliance with
 * the License. You may obtain a copy of the License at
 *
 *      http://www.apache.org/licenses/LICENSE-2.0
 *
 * Unless required by applicable law or agreed to in writing, software
 * distributed under the License is distributed on an "AS IS" BASIS,
 * WITHOUT WARRANTIES OR CONDITIONS OF ANY KIND, either express or implied.
 * See the license for the specific language governing permissions and
 * limitations under the license.
 */
package org.apache.logging.log4j.util;

import java.io.IOException;
import java.io.InputStream;
import java.nio.charset.Charset;
import java.nio.charset.UnsupportedCharsetException;
import java.util.ArrayList;
import java.util.Collections;
import java.util.List;
import java.util.Map;
import java.util.Properties;
<<<<<<< HEAD
import java.util.ResourceBundle;
=======
import java.util.ServiceLoader;
import java.util.Set;
import java.util.TreeSet;
>>>>>>> d1a9ecfe
import java.util.concurrent.ConcurrentHashMap;

/**
 * <em>Consider this class private.</em>
 * <p>
 * Provides utility methods for managing {@link Properties} instances as well as access to the global configuration
 * system. Properties by default are loaded from the system properties, system environment, and a classpath resource
 * file named {@value #LOG4J_PROPERTIES_FILE_NAME}. Additional properties can be loaded by implementing a custom
 * {@link PropertySource} service and specifying it via a {@link ServiceLoader} file called
 * {@code META-INF/services/org.apache.logging.log4j.util.PropertySource} with a list of fully qualified class names
 * implementing that interface.
 * </p>
 * @see PropertySource
 */
public final class PropertiesUtil {

    private static final String LOG4J_PROPERTIES_FILE_NAME = "log4j2.component.properties";
    private static final PropertiesUtil LOG4J_PROPERTIES = new PropertiesUtil(LOG4J_PROPERTIES_FILE_NAME);

    private final Environment environment;

    /**
     * Constructs a PropertiesUtil using a given Properties object as its source of defined properties.
     *
     * @param props
     *            the Properties to use by default
     */
    public PropertiesUtil(final Properties props) {
        this.environment = new Environment(new PropertiesPropertySource(props));
    }

    /**
     * Constructs a PropertiesUtil for a given properties file name on the classpath. The properties specified in this
     * file are used by default. If a property is not defined in this file, then the equivalent system property is used.
     *
     * @param propertiesFileName
     *            the location of properties file to load
     */
    public PropertiesUtil(final String propertiesFileName) {
        this.environment = new Environment(new PropertyFilePropertySource(propertiesFileName));
    }

    /**
     * Loads and closes the given property input stream. If an error occurs, log to the status logger.
     *
     * @param in
     *            a property input stream.
     * @param source
     *            a source object describing the source, like a resource string or a URL.
     * @return a new Properties object
     */
    static Properties loadClose(final InputStream in, final Object source) {
        final Properties props = new Properties();
        if (null != in) {
            try {
                props.load(in);
            } catch (final IOException e) {
                LowLevelLogUtil.logException("Unable to read " + source, e);
            } finally {
                try {
                    in.close();
                } catch (final IOException e) {
                    LowLevelLogUtil.logException("Unable to close " + source, e);
                }
            }
        }
        return props;
    }

    /**
     * Returns the PropertiesUtil used by Log4j.
     *
     * @return the main Log4j PropertiesUtil instance.
     */
    public static PropertiesUtil getProperties() {
        return LOG4J_PROPERTIES;
    }

    /**
     * Returns {@code true} if the specified property is defined, regardless of its value (it may not have a value).
     * 
     * @param name
     *            the name of the property to verify
     * @return {@code true} if the specified property is defined, regardless of its value
     */
    public boolean hasProperty(final String name) {
        return environment.containsKey(name);
    }

    /**
     * Gets the named property as a boolean value. If the property matches the string {@code "true"} (case-insensitive),
     * then it is returned as the boolean value {@code true}. Any other non-{@code null} text in the property is
     * considered {@code false}.
     *
     * @param name
     *            the name of the property to look up
     * @return the boolean value of the property or {@code false} if undefined.
     */
    public boolean getBooleanProperty(final String name) {
        return getBooleanProperty(name, false);
    }

    /**
     * Gets the named property as a boolean value.
     *
     * @param name
     *            the name of the property to look up
     * @param defaultValue
     *            the default value to use if the property is undefined
     * @return the boolean value of the property or {@code defaultValue} if undefined.
     */
    public boolean getBooleanProperty(final String name, final boolean defaultValue) {
        final String prop = getStringProperty(name);
        return prop == null ? defaultValue : "true".equalsIgnoreCase(prop);
    }

    /**
     * Gets the named property as a boolean value.
     *
     * @param name
     *            the name of the property to look up
     * @param defaultValueIfAbsent
     *            the default value to use if the property is undefined
     * @param defaultValueIfPresent
     *            the default value to use if the property is defined but not assigned
     * @return the boolean value of the property or {@code defaultValue} if undefined.
     */
    public boolean getBooleanProperty(final String name, final boolean defaultValueIfAbsent,
            final boolean defaultValueIfPresent) {
        final String prop = getStringProperty(name);
        return prop == null ? defaultValueIfAbsent
                : prop.isEmpty() ? defaultValueIfPresent : "true".equalsIgnoreCase(prop);
    }

    /**
     * Gets the named property as a Charset value.
     *
     * @param name
     *            the name of the property to look up
     * @return the Charset value of the property or {@link Charset#defaultCharset()} if undefined.
     */
    public Charset getCharsetProperty(final String name) {
        return getCharsetProperty(name, Charset.defaultCharset());
    }

    /**
     * Gets the named property as a Charset value. If we cannot find the named Charset, see if it is mapped in
     * file {@code Log4j-charsets.properties} on the class path.
     *
     * @param name
     *            the name of the property to look up
     * @param defaultValue
     *            the default value to use if the property is undefined
     * @return the Charset value of the property or {@code defaultValue} if undefined.
     */
    public Charset getCharsetProperty(final String name, final Charset defaultValue) {
        final String charsetName = getStringProperty(name);
        if (charsetName == null) {
            return defaultValue;
        }
        if (Charset.isSupported(charsetName)) {
            return Charset.forName(charsetName);
        }
        ResourceBundle bundle = getCharsetsResourceBundle();
        if (bundle.containsKey(name)) {
            String mapped = bundle.getString(name);
            if (Charset.isSupported(mapped)) {
                return Charset.forName(mapped);
            }
        }
        LowLevelLogUtil.log("Unable to get Charset '" + charsetName + "' for property '" + name + "', using default "
                + defaultValue + " and continuing.");
        return defaultValue;
    }

    /**
     * Gets the named property as a double.
     *
     * @param name
     *            the name of the property to look up
     * @param defaultValue
     *            the default value to use if the property is undefined
     * @return the parsed double value of the property or {@code defaultValue} if it was undefined or could not be
     *         parsed.
     */
    public double getDoubleProperty(final String name, final double defaultValue) {
        final String prop = getStringProperty(name);
        if (prop != null) {
            try {
                return Double.parseDouble(prop);
            } catch (final Exception ignored) {
                return defaultValue;
            }
        }
        return defaultValue;
    }

    /**
     * Gets the named property as an integer.
     *
     * @param name
     *            the name of the property to look up
     * @param defaultValue
     *            the default value to use if the property is undefined
     * @return the parsed integer value of the property or {@code defaultValue} if it was undefined or could not be
     *         parsed.
     */
    public int getIntegerProperty(final String name, final int defaultValue) {
        final String prop = getStringProperty(name);
        if (prop != null) {
            try {
                return Integer.parseInt(prop);
            } catch (final Exception ignored) {
                return defaultValue;
            }
        }
        return defaultValue;
    }

    /**
     * Gets the named property as a long.
     *
     * @param name
     *            the name of the property to look up
     * @param defaultValue
     *            the default value to use if the property is undefined
     * @return the parsed long value of the property or {@code defaultValue} if it was undefined or could not be parsed.
     */
    public long getLongProperty(final String name, final long defaultValue) {
        final String prop = getStringProperty(name);
        if (prop != null) {
            try {
                return Long.parseLong(prop);
            } catch (final Exception ignored) {
                return defaultValue;
            }
        }
        return defaultValue;
    }

    /**
     * Gets the named property as a String.
     *
     * @param name
     *            the name of the property to look up
     * @return the String value of the property or {@code null} if undefined.
     */
    public String getStringProperty(final String name) {
        return environment.get(name);
    }

    /**
     * Gets the named property as a String.
     *
     * @param name
     *            the name of the property to look up
     * @param defaultValue
     *            the default value to use if the property is undefined
     * @return the String value of the property or {@code defaultValue} if undefined.
     */
    public String getStringProperty(final String name, final String defaultValue) {
        final String prop = getStringProperty(name);
        return (prop == null) ? defaultValue : prop;
    }

    /**
     * Return the system properties or an empty Properties object if an error occurs.
     *
     * @return The system properties.
     */
    public static Properties getSystemProperties() {
        try {
            return new Properties(System.getProperties());
        } catch (final SecurityException ex) {
            LowLevelLogUtil.logException("Unable to access system properties.", ex);
            // Sandboxed - can't read System Properties
            return new Properties();
        }
    }

    /**
     * Reloads all properties. This is primarily useful for unit tests.
     *
     * @since 2.9.1
     */
    public void reload() {
        environment.reload();
    }

    /**
     * Provides support for looking up global configuration properties via environment variables, property files,
     * and system properties, in three variations:
     *
     * Normalized: all log4j-related prefixes removed, remaining property is camelCased with a log4j2 prefix for
     * property files and system properties, or follows a LOG4J_FOO_BAR format for environment variables.
     *
     * Legacy: the original property name as defined in the source pre-2.9.
     *
     * Tokenized: loose matching based on word boundaries.
     *
     * @since 2.9.1
     */
    private static class Environment {

        private final Set<PropertySource> sources = new TreeSet<>(new PropertySource.Comparator());
        private final Map<CharSequence, String> literal = new ConcurrentHashMap<>();
        private final Map<CharSequence, String> normalized = new ConcurrentHashMap<>();
        private final Map<List<CharSequence>, String> tokenized = new ConcurrentHashMap<>();

        private Environment(final PropertySource propertySource) {
            sources.add(propertySource);
            for (final PropertySource source : ServiceLoader.load(PropertySource.class)) {
                sources.add(source);
            }
            reload();
        }

        private synchronized void reload() {
            literal.clear();
            normalized.clear();
            tokenized.clear();
            for (final PropertySource source : sources) {
                source.forEach(new BiConsumer<String, String>() {
                    @Override
                    public void accept(final String key, final String value) {
                        literal.put(key, value);
                        final List<CharSequence> tokens = PropertySource.Util.tokenize(key);
                        if (tokens.isEmpty()) {
                            normalized.put(source.getNormalForm(Collections.singleton(key)), value);
                        } else {
                            normalized.put(source.getNormalForm(tokens), value);
                            tokenized.put(tokens, value);
                        }
                    }
                });
            }
        }

        private static boolean hasSystemProperty(final String key) {
            try {
                return System.getProperties().containsKey(key);
            } catch (final SecurityException ignored) {
                return false;
            }
        }

        private String get(final String key) {
            if (normalized.containsKey(key)) {
                return normalized.get(key);
            }
            if (literal.containsKey(key)) {
                return literal.get(key);
            }
            if (hasSystemProperty(key)) {
                return System.getProperty(key);
            }
            return tokenized.get(PropertySource.Util.tokenize(key));
        }

        private boolean containsKey(final String key) {
            return normalized.containsKey(key) ||
                literal.containsKey(key) ||
                hasSystemProperty(key) ||
                tokenized.containsKey(PropertySource.Util.tokenize(key));
        }
    }

    /**
     * Extracts properties that start with or are equals to the specific prefix and returns them in a new Properties
     * object with the prefix removed.
     *
     * @param properties
     *            The Properties to evaluate.
     * @param prefix
     *            The prefix to extract.
     * @return The subset of properties.
     */
    public static Properties extractSubset(final Properties properties, final String prefix) {
        final Properties subset = new Properties();

        if (prefix == null || prefix.length() == 0) {
            return subset;
        }

        final String prefixToMatch = prefix.charAt(prefix.length() - 1) != '.' ? prefix + '.' : prefix;

        final List<String> keys = new ArrayList<>();

        for (final String key : properties.stringPropertyNames()) {
            if (key.startsWith(prefixToMatch)) {
                subset.setProperty(key.substring(prefixToMatch.length()), properties.getProperty(key));
                keys.add(key);
            }
        }
        for (final String key : keys) {
            properties.remove(key);
        }

        return subset;
    }

    static ResourceBundle getCharsetsResourceBundle() {
        return ResourceBundle.getBundle("Log4j-charsets");
    }

    /**
     * Partitions a properties map based on common key prefixes up to the first period.
     *
     * @param properties
     *            properties to partition
     * @return the partitioned properties where each key is the common prefix (minus the period) and the values are new
     *         property maps without the prefix and period in the key
     * @since 2.6
     */
    public static Map<String, Properties> partitionOnCommonPrefixes(final Properties properties) {
        final Map<String, Properties> parts = new ConcurrentHashMap<>();
        for (final String key : properties.stringPropertyNames()) {
            final String prefix = key.substring(0, key.indexOf('.'));
            if (!parts.containsKey(prefix)) {
                parts.put(prefix, new Properties());
            }
            parts.get(prefix).setProperty(key.substring(key.indexOf('.') + 1), properties.getProperty(key));
        }
        return parts;
    }

    /**
     * Returns true if system properties tell us we are running on Windows.
     * 
     * @return true if system properties tell us we are running on Windows.
     */
    public boolean isOsWindows() {
        return getStringProperty("os.name").startsWith("Windows");
    }

}<|MERGE_RESOLUTION|>--- conflicted
+++ resolved
@@ -18,6 +18,7 @@
 
 import java.io.IOException;
 import java.io.InputStream;
+import java.net.URL;
 import java.nio.charset.Charset;
 import java.nio.charset.UnsupportedCharsetException;
 import java.util.ArrayList;
@@ -25,13 +26,10 @@
 import java.util.List;
 import java.util.Map;
 import java.util.Properties;
-<<<<<<< HEAD
-import java.util.ResourceBundle;
-=======
 import java.util.ServiceLoader;
 import java.util.Set;
 import java.util.TreeSet;
->>>>>>> d1a9ecfe
+import java.util.ResourceBundle;
 import java.util.concurrent.ConcurrentHashMap;
 
 /**
@@ -56,8 +54,7 @@
     /**
      * Constructs a PropertiesUtil using a given Properties object as its source of defined properties.
      *
-     * @param props
-     *            the Properties to use by default
+     * @param props the Properties to use by default
      */
     public PropertiesUtil(final Properties props) {
         this.environment = new Environment(new PropertiesPropertySource(props));
@@ -67,8 +64,7 @@
      * Constructs a PropertiesUtil for a given properties file name on the classpath. The properties specified in this
      * file are used by default. If a property is not defined in this file, then the equivalent system property is used.
      *
-     * @param propertiesFileName
-     *            the location of properties file to load
+     * @param propertiesFileName the location of properties file to load
      */
     public PropertiesUtil(final String propertiesFileName) {
         this.environment = new Environment(new PropertyFilePropertySource(propertiesFileName));
@@ -77,10 +73,8 @@
     /**
      * Loads and closes the given property input stream. If an error occurs, log to the status logger.
      *
-     * @param in
-     *            a property input stream.
-     * @param source
-     *            a source object describing the source, like a resource string or a URL.
+     * @param in a property input stream.
+     * @param source a source object describing the source, like a resource string or a URL.
      * @return a new Properties object
      */
     static Properties loadClose(final InputStream in, final Object source) {
@@ -112,9 +106,7 @@
 
     /**
      * Returns {@code true} if the specified property is defined, regardless of its value (it may not have a value).
-     * 
-     * @param name
-     *            the name of the property to verify
+     * @param name the name of the property to verify
      * @return {@code true} if the specified property is defined, regardless of its value
      */
     public boolean hasProperty(final String name) {
@@ -126,8 +118,7 @@
      * then it is returned as the boolean value {@code true}. Any other non-{@code null} text in the property is
      * considered {@code false}.
      *
-     * @param name
-     *            the name of the property to look up
+     * @param name the name of the property to look up
      * @return the boolean value of the property or {@code false} if undefined.
      */
     public boolean getBooleanProperty(final String name) {
@@ -137,10 +128,8 @@
     /**
      * Gets the named property as a boolean value.
      *
-     * @param name
-     *            the name of the property to look up
-     * @param defaultValue
-     *            the default value to use if the property is undefined
+     * @param name the name of the property to look up
+     * @param defaultValue the default value to use if the property is undefined
      * @return the boolean value of the property or {@code defaultValue} if undefined.
      */
     public boolean getBooleanProperty(final String name, final boolean defaultValue) {
@@ -151,12 +140,9 @@
     /**
      * Gets the named property as a boolean value.
      *
-     * @param name
-     *            the name of the property to look up
-     * @param defaultValueIfAbsent
-     *            the default value to use if the property is undefined
-     * @param defaultValueIfPresent
-     *            the default value to use if the property is defined but not assigned
+     * @param name the name of the property to look up
+     * @param defaultValueIfAbsent the default value to use if the property is undefined
+     * @param defaultValueIfPresent the default value to use if the property is defined but not assigned
      * @return the boolean value of the property or {@code defaultValue} if undefined.
      */
     public boolean getBooleanProperty(final String name, final boolean defaultValueIfAbsent,
@@ -169,8 +155,7 @@
     /**
      * Gets the named property as a Charset value.
      *
-     * @param name
-     *            the name of the property to look up
+     * @param name the name of the property to look up
      * @return the Charset value of the property or {@link Charset#defaultCharset()} if undefined.
      */
     public Charset getCharsetProperty(final String name) {
@@ -181,10 +166,8 @@
      * Gets the named property as a Charset value. If we cannot find the named Charset, see if it is mapped in
      * file {@code Log4j-charsets.properties} on the class path.
      *
-     * @param name
-     *            the name of the property to look up
-     * @param defaultValue
-     *            the default value to use if the property is undefined
+     * @param name the name of the property to look up
+     * @param defaultValue the default value to use if the property is undefined
      * @return the Charset value of the property or {@code defaultValue} if undefined.
      */
     public Charset getCharsetProperty(final String name, final Charset defaultValue) {
@@ -210,12 +193,9 @@
     /**
      * Gets the named property as a double.
      *
-     * @param name
-     *            the name of the property to look up
-     * @param defaultValue
-     *            the default value to use if the property is undefined
-     * @return the parsed double value of the property or {@code defaultValue} if it was undefined or could not be
-     *         parsed.
+     * @param name the name of the property to look up
+     * @param defaultValue the default value to use if the property is undefined
+     * @return the parsed double value of the property or {@code defaultValue} if it was undefined or could not be parsed.
      */
     public double getDoubleProperty(final String name, final double defaultValue) {
         final String prop = getStringProperty(name);
@@ -232,10 +212,8 @@
     /**
      * Gets the named property as an integer.
      *
-     * @param name
-     *            the name of the property to look up
-     * @param defaultValue
-     *            the default value to use if the property is undefined
+     * @param name the name of the property to look up
+     * @param defaultValue the default value to use if the property is undefined
      * @return the parsed integer value of the property or {@code defaultValue} if it was undefined or could not be
      *         parsed.
      */
@@ -254,10 +232,8 @@
     /**
      * Gets the named property as a long.
      *
-     * @param name
-     *            the name of the property to look up
-     * @param defaultValue
-     *            the default value to use if the property is undefined
+     * @param name the name of the property to look up
+     * @param defaultValue the default value to use if the property is undefined
      * @return the parsed long value of the property or {@code defaultValue} if it was undefined or could not be parsed.
      */
     public long getLongProperty(final String name, final long defaultValue) {
@@ -275,8 +251,7 @@
     /**
      * Gets the named property as a String.
      *
-     * @param name
-     *            the name of the property to look up
+     * @param name the name of the property to look up
      * @return the String value of the property or {@code null} if undefined.
      */
     public String getStringProperty(final String name) {
@@ -286,10 +261,8 @@
     /**
      * Gets the named property as a String.
      *
-     * @param name
-     *            the name of the property to look up
-     * @param defaultValue
-     *            the default value to use if the property is undefined
+     * @param name the name of the property to look up
+     * @param defaultValue the default value to use if the property is undefined
      * @return the String value of the property or {@code defaultValue} if undefined.
      */
     public String getStringProperty(final String name, final String defaultValue) {
@@ -403,10 +376,8 @@
      * Extracts properties that start with or are equals to the specific prefix and returns them in a new Properties
      * object with the prefix removed.
      *
-     * @param properties
-     *            The Properties to evaluate.
-     * @param prefix
-     *            The prefix to extract.
+     * @param properties The Properties to evaluate.
+     * @param prefix The prefix to extract.
      * @return The subset of properties.
      */
     public static Properties extractSubset(final Properties properties, final String prefix) {
@@ -440,10 +411,9 @@
     /**
      * Partitions a properties map based on common key prefixes up to the first period.
      *
-     * @param properties
-     *            properties to partition
-     * @return the partitioned properties where each key is the common prefix (minus the period) and the values are new
-     *         property maps without the prefix and period in the key
+     * @param properties properties to partition
+     * @return the partitioned properties where each key is the common prefix (minus the period) and the values are
+     * new property maps without the prefix and period in the key
      * @since 2.6
      */
     public static Map<String, Properties> partitionOnCommonPrefixes(final Properties properties) {
@@ -460,7 +430,7 @@
 
     /**
      * Returns true if system properties tell us we are running on Windows.
-     * 
+     *
      * @return true if system properties tell us we are running on Windows.
      */
     public boolean isOsWindows() {
